--- conflicted
+++ resolved
@@ -4,15 +4,6 @@
   "config_flow": true,
   "documentation": "https://www.home-assistant.io/integrations/zha",
   "requirements": [
-<<<<<<< HEAD
-    "bellows-homeassistant==0.15.2",
-    "zha-quirks==0.0.38",
-    "zigpy-cc==0.3.2",
-    "zigpy-deconz==0.8.1",
-    "zigpy-homeassistant==0.19.0",
-    "zigpy-xbee-homeassistant==0.11.0",
-    "zigpy-zigate==0.5.1"
-=======
     "bellows==0.16.1",
     "pyserial==3.4",
     "zha-quirks==0.0.39",
@@ -21,7 +12,6 @@
     "zigpy==0.20.3",
     "zigpy-xbee==0.12.1",
     "zigpy-zigate==0.6.1"
->>>>>>> 0efeefe3
   ],
   "codeowners": ["@dmulcahey", "@adminiuga"]
 }